--- conflicted
+++ resolved
@@ -373,11 +373,7 @@
                 thumbnail_loc:
                   'https://rtv3-img-roosterteeth.akamaized.net/uploads/images/e82e1925-89dd-4493-9bcf-cdef9665d726/sm/ep298.jpg',
                 price: '1.99',
-<<<<<<< HEAD
-                // @ts-expect-errors bad option
-=======
                 // @ts-expect-error testing bad option
->>>>>>> 3c4752de
                 'price:resolution': '1920x1080',
                 tag: [],
               },
@@ -405,11 +401,7 @@
                   'https://rtv3-img-roosterteeth.akamaized.net/uploads/images/e82e1925-89dd-4493-9bcf-cdef9665d726/sm/ep298.jpg',
                 platform: 'tv',
                 price: '',
-<<<<<<< HEAD
-                // @ts-expect-errors bad option
-=======
                 // @ts-expect-error testing bad option
->>>>>>> 3c4752de
                 'platform:relationship': 'mother',
                 tag: [],
               },
@@ -436,11 +428,7 @@
                 thumbnail_loc:
                   'https://rtv3-img-roosterteeth.akamaized.net/uploads/images/e82e1925-89dd-4493-9bcf-cdef9665d726/sm/ep298.jpg',
                 platform: 'tv',
-<<<<<<< HEAD
-                // @ts-expect-errors bad option
-=======
                 // @ts-expect-error testing bad option
->>>>>>> 3c4752de
                 'platform:relationship': 'mother',
                 tag: [],
               },
@@ -467,11 +455,7 @@
                 thumbnail_loc:
                   'https://rtv3-img-roosterteeth.akamaized.net/uploads/images/e82e1925-89dd-4493-9bcf-cdef9665d726/sm/ep298.jpg',
                 restriction: 'IE GB US CA',
-<<<<<<< HEAD
-                // @ts-expect-errors bad option
-=======
                 // @ts-expect-error testing bad option
->>>>>>> 3c4752de
                 'restriction:relationship': 'father',
                 tag: [],
               },
@@ -551,11 +535,7 @@
                 thumbnail_loc:
                   'https://rtv3-img-roosterteeth.akamaized.net/uploads/images/e82e1925-89dd-4493-9bcf-cdef9665d726/sm/ep298.jpg',
                 rating: 5,
-<<<<<<< HEAD
-                // @ts-expect-errors bad option
-=======
                 // @ts-expect-error testing bad option
->>>>>>> 3c4752de
                 family_friendly: 'foo',
 
                 tag: [],
@@ -952,24 +932,14 @@
             },
           ],
         };
-<<<<<<< HEAD
         // @ts-expect-error incomplete for test
         expect(normalizeURL(url).video[0]).toHaveProperty('rating', 5);
         // @ts-expect-error incomplete for test
-=======
-        // @ts-expect-error incomplete for brevity
-        expect(normalizeURL(url).video[0]).toHaveProperty('rating', 5);
-        // @ts-expect-error incomplete for brevity
->>>>>>> 3c4752de
         expect(normalizeURL(url).video[0]).toHaveProperty(
           'view_count',
           10000000000
         );
-<<<<<<< HEAD
         // @ts-expect-error incomplete for test
-=======
-        // @ts-expect-error incomplete for brevity
->>>>>>> 3c4752de
         expect(normalizeURL(url).video[1]).toHaveProperty('rating', 4);
       });
     });
