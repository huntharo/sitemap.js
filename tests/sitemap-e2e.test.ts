/* eslint-disable @typescript-eslint/camelcase */
import 'babel-polyfill';

import {
  EnumChangefreq,
  EnumYesNo,
  EnumAllowDeny,
<<<<<<< HEAD
  ISitemapItemOptionsLoose,
} from '../index'
import { gzipSync, gunzipSync } from 'zlib'

const urlset = '<urlset xmlns="http://www.sitemaps.org/schemas/sitemap/0.9" ' +
             'xmlns:news="http://www.google.com/schemas/sitemap-news/0.9" ' +
             'xmlns:xhtml="http://www.w3.org/1999/xhtml" ' +
             'xmlns:image="http://www.google.com/schemas/sitemap-image/1.1" ' +
             'xmlns:video="http://www.google.com/schemas/sitemap-video/1.1">'

const dynamicUrlSet = '<urlset xmlns="http://www.sitemaps.org/schemas/sitemap/0.9">'
const xmlDef = '<?xml version="1.0" encoding="UTF-8"?>'
// const xmlPriority = '<priority>0.9</priority>'
const xmlLoc = '<loc>http://ya.ru/</loc>'
// const itemTemplate = { 'url': '', video: [], img: [], links: [] }
=======
} from '../index';
import { gzipSync, gunzipSync } from 'zlib';

const urlset =
  '<urlset xmlns="http://www.sitemaps.org/schemas/sitemap/0.9" ' +
  'xmlns:news="http://www.google.com/schemas/sitemap-news/0.9" ' +
  'xmlns:xhtml="http://www.w3.org/1999/xhtml" ' +
  'xmlns:image="http://www.google.com/schemas/sitemap-image/1.1" ' +
  'xmlns:video="http://www.google.com/schemas/sitemap-video/1.1">';

const dynamicUrlSet =
  '<urlset xmlns="http://www.sitemaps.org/schemas/sitemap/0.9">';
const xmlDef = '<?xml version="1.0" encoding="UTF-8"?>';
const xmlLoc = '<loc>http://ya.ru/</loc>';
>>>>>>> 2e09edc6

describe.skip('sitemap', () => {
  it('simple sitemap', () => {
    const url = 'http://ya.ru';
    const ssp = new Sitemap();
    ssp.add(url);

    expect(ssp.toString()).toBe(
      xmlDef + urlset + '<url>' + xmlLoc + '</url>' + '</urlset>'
    );
  });

  it('pretty prints', () => {
    const ssp = new Sitemap({ urls: ['http://ya.ru'] });
    expect(ssp.toString(true)).toBe(
      xmlDef +
        '\n' +
        urlset +
        '\n' +
        '  <url>\n    ' +
        xmlLoc +
        '\n' +
        '  </url>\n' +
        '</urlset>'
    );
  });

  it('encodes URLs', () => {
    const url = 'http://ya.ru/?foo=bar baz';
    const ssp = new Sitemap();
    ssp.add(url);

    expect(ssp.toString()).toBe(
      xmlDef +
        urlset +
        '<url>' +
        '<loc>http://ya.ru/?foo=bar%20baz</loc>' +
        '</url>' +
        '</urlset>'
    );
  });

  it('simple sitemap toXML sync', () => {
    const url = 'http://ya.ru';
    const ssp = new Sitemap();
    ssp.add(url);

    expect(ssp.toXML()).toBe(
      xmlDef + urlset + '<url>' + xmlLoc + '</url>' + '</urlset>'
    );
  });

  it('simple sitemap toGzip sync', () => {
    const ssp = new Sitemap();
    ssp.add('http://ya.ru');

    expect(ssp.toGzip()).toEqual(
      gzipSync(xmlDef + urlset + '<url>' + xmlLoc + '</url>' + '</urlset>')
    );
  });

  it('simple sitemap toGzip async', complete => {
    const ssp = new Sitemap();
    ssp.add('http://ya.ru');

    ssp.toGzip(function(error, result) {
      expect(error).toBe(null);
      expect(gunzipSync(result).toString()).toBe(
        xmlDef + urlset + '<url>' + xmlLoc + '</url>' + '</urlset>'
      );
      complete();
    });
  });

  it('sitemap: hostname, createSitemap', () => {
    const smap = createSitemap({
      hostname: 'http://test.com',
      urls: [
        { url: '/', changefreq: EnumChangefreq.ALWAYS, priority: 1 },
        { url: '/page-1/', changefreq: EnumChangefreq.WEEKLY, priority: 0.3 },
        { url: '/page-2/', changefreq: EnumChangefreq.DAILY, priority: 0.7 },
        {
          url: '/page-3/',
          changefreq: EnumChangefreq.MONTHLY,
          priority: 0.2,
          img: '/image.jpg',
        },
        {
          url: 'http://www.test.com/page-4/',
          changefreq: EnumChangefreq.NEVER,
          priority: 0.8,
        },
      ],
    });

    expect(smap.toString()).toBe(
      xmlDef +
        urlset +
        '<url>' +
        '<loc>http://test.com/</loc>' +
        '<changefreq>always</changefreq>' +
        '<priority>1.0</priority>' +
        '</url>' +
        '<url>' +
        '<loc>http://test.com/page-1/</loc>' +
        '<changefreq>weekly</changefreq>' +
        '<priority>0.3</priority>' +
        '</url>' +
        '<url>' +
        '<loc>http://test.com/page-2/</loc>' +
        '<changefreq>daily</changefreq>' +
        '<priority>0.7</priority>' +
        '</url>' +
        '<url>' +
        '<loc>http://test.com/page-3/</loc>' +
        '<changefreq>monthly</changefreq>' +
        '<priority>0.2</priority>' +
        '<image:image>' +
        '<image:loc>http://test.com/image.jpg</image:loc>' +
        '</image:image>' +
        '</url>' +
        '<url>' +
        '<loc>http://www.test.com/page-4/</loc>' +
        '<changefreq>never</changefreq>' +
        '<priority>0.8</priority>' +
        '</url>' +
        '</urlset>'
    );
  });

  it('sitemap: del by string', () => {
    const smap = createSitemap({
      hostname: 'http://test.com',
      urls: [
        { url: '/page-1/', changefreq: EnumChangefreq.WEEKLY, priority: 0.3 },
        {
          url: 'https://ya.ru/page-2/',
          changefreq: EnumChangefreq.WEEKLY,
          priority: 0.3,
        },
      ],
    });
    const xml =
      xmlDef +
      urlset +
      '<url>' +
      '<loc>https://ya.ru/page-2/</loc>' +
      '<changefreq>weekly</changefreq>' +
      '<priority>0.3</priority>' +
      '</url>' +
      '</urlset>';
    smap.del('/page-1/');

    expect(smap.toString()).toBe(xml);
  });

  it('sitemap: del by object', () => {
    const smap = createSitemap({
      hostname: 'http://test.com',
      urls: [
        {
          url: 'http://ya.ru/page-1/',
          changefreq: EnumChangefreq.WEEKLY,
          priority: 0.3,
        },
        {
          url: 'https://ya.ru/page-2/',
          changefreq: EnumChangefreq.WEEKLY,
          priority: 0.3,
        },
      ],
    });
    const xml =
      xmlDef +
      urlset +
      '<url>' +
      '<loc>https://ya.ru/page-2/</loc>' +
      '<changefreq>weekly</changefreq>' +
      '<priority>0.3</priority>' +
      '</url>' +
      '</urlset>';
    smap.del({ url: 'http://ya.ru/page-1/' });

    expect(smap.toString()).toBe(xml);
  });

  it('sitemap: keep urls that start with http:// or https://', () => {
    const smap = createSitemap({
      hostname: 'http://test.com',
      urls: [
        {
          url: 'http://ya.ru/page-1/',
          changefreq: EnumChangefreq.WEEKLY,
          priority: 0.3,
        },
        {
          url: 'https://ya.ru/page-2/',
          changefreq: EnumChangefreq.WEEKLY,
          priority: 0.3,
        },
      ],
    });
    const xml =
      xmlDef +
      urlset +
      '<url>' +
      '<loc>http://ya.ru/page-1/</loc>' +
      '<changefreq>weekly</changefreq>' +
      '<priority>0.3</priority>' +
      '</url>' +
      '<url>' +
      '<loc>https://ya.ru/page-2/</loc>' +
      '<changefreq>weekly</changefreq>' +
      '<priority>0.3</priority>' +
      '</url>' +
      '</urlset>';

    expect(smap.toString()).toBe(xml);
  });

  it('sitemap: handle urls with "http" in the path', () => {
    const smap = createSitemap({
      hostname: 'http://test.com',
      urls: [
        {
          url: '/page-that-mentions-http:-in-the-url/',
          changefreq: EnumChangefreq.WEEKLY,
          priority: 0.3,
        },
      ],
    });
    const xml =
      xmlDef +
      urlset +
      '<url>' +
      '<loc>http://test.com/page-that-mentions-http:-in-the-url/</loc>' +
      '<changefreq>weekly</changefreq>' +
      '<priority>0.3</priority>' +
      '</url>' +
      '</urlset>';

    expect(smap.toString()).toBe(xml);
  });

  it('sitemap: handle urls with "&" in the path', () => {
    const smap = createSitemap({
      hostname: 'http://test.com',
      urls: [
        {
          url: '/page-that-mentions-&-in-the-url/',
          changefreq: EnumChangefreq.WEEKLY,
          priority: 0.3,
        },
      ],
    });
    const xml =
      xmlDef +
      urlset +
      '<url>' +
      '<loc>http://test.com/page-that-mentions-&amp;-in-the-url/</loc>' +
      '<changefreq>weekly</changefreq>' +
      '<priority>0.3</priority>' +
      '</url>' +
      '</urlset>';

    expect(smap.toString()).toBe(xml);
  });

  it('sitemap: langs', () => {
    const smap = createSitemap({
      urls: [
        {
          url: 'http://test.com/page-1/',
          changefreq: EnumChangefreq.WEEKLY,
          priority: 0.3,
          links: [
            { lang: 'en', url: 'http://test.com/page-1/' },
            { lang: 'ja', url: 'http://test.com/page-1/ja/' },
          ],
        },
      ],
    });
    expect(smap.toString()).toBe(
      xmlDef +
        urlset +
        '<url>' +
        '<loc>http://test.com/page-1/</loc>' +
        '<changefreq>weekly</changefreq>' +
        '<priority>0.3</priority>' +
        '<xhtml:link rel="alternate" hreflang="en" href="http://test.com/page-1/"/>' +
        '<xhtml:link rel="alternate" hreflang="ja" href="http://test.com/page-1/ja/"/>' +
        '</url>' +
        '</urlset>'
    );
  });

  describe('add', () => {
    it('accepts config url objects', () => {
      const url = 'http://ya.ru';
      const ssp = new Sitemap();
      ssp.add({ url, changefreq: EnumChangefreq.DAILY });
      expect(ssp.toString()).toBe(
        xmlDef +
          urlset +
          '<url>' +
          xmlLoc +
          '<changefreq>daily</changefreq>' +
          '</url>' +
          '</urlset>'
      );
    });
  });

  it('simple sitemap with dynamic xmlNs', () => {
    const url = 'http://ya.ru';
    const ssp = createSitemap({
      xmlNs: 'xmlns="http://www.sitemaps.org/schemas/sitemap/0.9"',
    });
    ssp.add(url);

    expect(ssp.toString()).toBe(
      xmlDef + dynamicUrlSet + '<url><loc>http://ya.ru/</loc></url></urlset>'
    );
  });

  it('sitemap: test cache', () => {
    const smap = createSitemap({
      hostname: 'http://test.com',
      cacheTime: 500, // 0.5 sec
      urls: [
        { url: '/page-1/', changefreq: EnumChangefreq.WEEKLY, priority: 0.3 },
      ],
    });
    const xml =
      xmlDef +
      urlset +
      '<url>' +
      '<loc>http://test.com/page-1/</loc>' +
      '<changefreq>weekly</changefreq>' +
      '<priority>0.3</priority>' +
      '</url>' +
      '</urlset>';

    // fill cache
    expect(smap.toString()).toBe(xml);
    // change urls
    smap.add('http://test.com/new-page/');
    // check result from cache (not changed)
    expect(smap.toString()).toBe(xml);

    // check new cache
    // after cacheTime expired
    setTimeout(function() {
      // check new sitemap
      expect(smap.toString()).toBe(
        xmlDef +
          urlset +
          '<url>' +
          '<loc>http://test.com/page-1/</loc>' +
          '<changefreq>weekly</changefreq>' +
          '<priority>0.3</priority>' +
          '</url>' +
          '<url>' +
          '<loc>http://test.com/new-page/</loc>' +
          '</url>' +
          '</urlset>'
      );
    }, 1000);
  });

  it('sitemap: test cache off', () => {
    const smap = createSitemap({
      hostname: 'http://test.com',
      // cacheTime: 0,  // cache disabled
      urls: [
        { url: '/page-1/', changefreq: EnumChangefreq.WEEKLY, priority: 0.3 },
      ],
    });
    const xml =
      xmlDef +
      urlset +
      '<url>' +
      '<loc>http://test.com/page-1/</loc>' +
      '<changefreq>weekly</changefreq>' +
      '<priority>0.3</priority>' +
      '</url>' +
      '</urlset>';

    expect(smap.toString()).toBe(xml);
    // change urls
    smap.add('http://test.com/new-page/');
    // check result without cache (changed one)
    expect(smap.toString()).toBe(
      xmlDef +
        urlset +
        '<url>' +
        '<loc>http://test.com/page-1/</loc>' +
        '<changefreq>weekly</changefreq>' +
        '<priority>0.3</priority>' +
        '</url>' +
        '<url>' +
        '<loc>http://test.com/new-page/</loc>' +
        '</url>' +
        '</urlset>'
    );
  });

  it('custom xslUrl', () => {
    const smap = createSitemap({
      urls: [
        {
          url: 'http://test.com/',
          changefreq: EnumChangefreq.ALWAYS,
          priority: 1,
        },
      ],
      xslUrl: 'sitemap.xsl',
    });

    expect(smap.toString()).toBe(
      xmlDef +
        '<?xml-stylesheet type="text/xsl" href="sitemap.xsl"?>' +
        urlset +
        '<url>' +
        '<loc>http://test.com/</loc>' +
        '<changefreq>always</changefreq>' +
        '<priority>1.0</priority>' +
        '</url>' +
        '</urlset>'
    );
  });

  it('video attributes', () => {
    const smap = createSitemap({
      urls: [
        {
          url:
            'https://roosterteeth.com/episode/achievement-hunter-achievement-hunter-burnout-paradise-millionaires-club',
          video: [
            {
              title: "2008:E2 - Burnout Paradise: Millionaire's Club",
              description:
                "Jack gives us a walkthrough on getting the Millionaire's Club Achievement in Burnout Paradise.",
              player_loc:
                'https://roosterteeth.com/embed/achievement-hunter-achievement-hunter-burnout-paradise-millionaires-club',
              'player_loc:autoplay': 'ap=1',
              restriction: 'IE GB US CA',
              'restriction:relationship': 'allow',
              gallery_loc: 'https://roosterteeth.com/series/awhu',
              'gallery_loc:title': 'awhu series page',
              price: '1.99',
              'price:currency': 'EUR',
              'price:type': 'rent',
              'price:resolution': 'HD',
              platform: 'WEB',
              'platform:relationship': EnumAllowDeny.ALLOW,
              thumbnail_loc:
                'https://rtv3-img-roosterteeth.akamaized.net/uploads/images/e82e1925-89dd-4493-9bcf-cdef9665d726/sm/ep298.jpg',
              duration: 174,
              publication_date: '2008-07-29T14:58:04.000Z',
              requires_subscription: EnumYesNo.yes,
            },
          ],
        },
      ],
    });

    const result = smap.toString();
    const expectedResult =
      xmlDef +
      urlset +
      '<url>' +
      '<loc>https://roosterteeth.com/episode/achievement-hunter-achievement-hunter-burnout-paradise-millionaires-club</loc>' +
      '<video:video>' +
      '<video:thumbnail_loc>https://rtv3-img-roosterteeth.akamaized.net/uploads/images/e82e1925-89dd-4493-9bcf-cdef9665d726/sm/ep298.jpg</video:thumbnail_loc>' +
      "<video:title>2008:E2 - Burnout Paradise: Millionaire's Club</video:title>" +
      "<video:description>Jack gives us a walkthrough on getting the Millionaire's Club Achievement in Burnout Paradise.</video:description>" +
      '<video:player_loc autoplay="ap=1">https://roosterteeth.com/embed/achievement-hunter-achievement-hunter-burnout-paradise-millionaires-club</video:player_loc>' +
      '<video:duration>174</video:duration>' +
      '<video:publication_date>2008-07-29T14:58:04.000Z</video:publication_date>' +
      '<video:restriction relationship="allow">IE GB US CA</video:restriction>' +
      '<video:gallery_loc title="awhu series page">https://roosterteeth.com/series/awhu</video:gallery_loc>' +
      '<video:price resolution="HD" currency="EUR" type="rent">1.99</video:price>' +
      '<video:requires_subscription>yes</video:requires_subscription>' +
      '<video:platform relationship="allow">WEB</video:platform>' +
      '</video:video>' +
      '</url>' +
      '</urlset>';
    expect(result).toBe(expectedResult);
  });

  it('sitemap: normalize urls, see #39', async () => {
    const [xml1, xml2] = ['http://ya.ru', 'http://ya.ru/'].map(function(
      hostname
    ) {
      const ssp = new Sitemap({ hostname });
      ssp.add('page1');
      ssp.add('/page2');

      return ssp.toXML();
    });
    expect(xml1).toBe(xml2);
    expect(xml1).toBe(
      xmlDef +
        urlset +
        '<url>' +
        '<loc>http://ya.ru/page1</loc>' +
        '</url>' +
        '<url>' +
        '<loc>http://ya.ru/page2</loc>' +
        '</url>' +
        '</urlset>'
    );
  });

  it('sitemap: langs with hostname', () => {
    const smap = createSitemap({
      hostname: 'http://test.com',
      urls: [
        {
          url: '/page-1/',
          changefreq: EnumChangefreq.WEEKLY,
          priority: 0.3,
          links: [
            { lang: 'en', url: '/page-1/' },
            { lang: 'ja', url: '/page-1/ja/' },
          ],
        },
      ],
    });
    expect(smap.toString()).toBe(
      xmlDef +
        urlset +
        '<url>' +
        '<loc>http://test.com/page-1/</loc>' +
        '<changefreq>weekly</changefreq>' +
        '<priority>0.3</priority>' +
        '<xhtml:link rel="alternate" hreflang="en" href="http://test.com/page-1/"/>' +
        '<xhtml:link rel="alternate" hreflang="ja" href="http://test.com/page-1/ja/"/>' +
        '</url>' +
        '</urlset>'
    );
  });

  it('sitemap: video', () => {
    const smap = createSitemap({
      urls: [
        {
          url:
            'https://roosterteeth.com/episode/achievement-hunter-achievement-hunter-burnout-paradise-millionaires-club',
          video: [
            {
              title: "2008:E2 - Burnout Paradise: Millionaire's Club",
              description:
                "Jack gives us a walkthrough on getting the Millionaire's Club Achievement in Burnout Paradise.",
              player_loc:
                'https://roosterteeth.com/embed/achievement-hunter-achievement-hunter-burnout-paradise-millionaires-club?a&b',
              thumbnail_loc:
                'https://rtv3-img-roosterteeth.akamaized.net/uploads/images/e82e1925-89dd-4493-9bcf-cdef9665d726/sm/ep298.jpg?a&b',
              duration: 174,
              publication_date: '2008-07-29T14:58:04.000Z',
              requires_subscription: EnumYesNo.no,
            },
          ],
        },
      ],
    });

    expect(smap.toString()).toBe(
      xmlDef +
        urlset +
        '<url>' +
        '<loc>https://roosterteeth.com/episode/achievement-hunter-achievement-hunter-burnout-paradise-millionaires-club</loc>' +
        '<video:video>' +
        '<video:thumbnail_loc>https://rtv3-img-roosterteeth.akamaized.net/uploads/images/e82e1925-89dd-4493-9bcf-cdef9665d726/sm/ep298.jpg?a&amp;b</video:thumbnail_loc>' +
        "<video:title>2008:E2 - Burnout Paradise: Millionaire's Club</video:title>" +
        "<video:description>Jack gives us a walkthrough on getting the Millionaire's Club Achievement in Burnout Paradise.</video:description>" +
        '<video:player_loc>https://roosterteeth.com/embed/achievement-hunter-achievement-hunter-burnout-paradise-millionaires-club?a&amp;b</video:player_loc>' +
        '<video:duration>174</video:duration>' +
        '<video:publication_date>2008-07-29T14:58:04.000Z</video:publication_date>' +
        '<video:requires_subscription>no</video:requires_subscription>' +
        '</video:video>' +
        '</url>' +
        '</urlset>'
    );
  });
});<|MERGE_RESOLUTION|>--- conflicted
+++ resolved
@@ -1,28 +1,7 @@
 /* eslint-disable @typescript-eslint/camelcase */
 import 'babel-polyfill';
 
-import {
-  EnumChangefreq,
-  EnumYesNo,
-  EnumAllowDeny,
-<<<<<<< HEAD
-  ISitemapItemOptionsLoose,
-} from '../index'
-import { gzipSync, gunzipSync } from 'zlib'
-
-const urlset = '<urlset xmlns="http://www.sitemaps.org/schemas/sitemap/0.9" ' +
-             'xmlns:news="http://www.google.com/schemas/sitemap-news/0.9" ' +
-             'xmlns:xhtml="http://www.w3.org/1999/xhtml" ' +
-             'xmlns:image="http://www.google.com/schemas/sitemap-image/1.1" ' +
-             'xmlns:video="http://www.google.com/schemas/sitemap-video/1.1">'
-
-const dynamicUrlSet = '<urlset xmlns="http://www.sitemaps.org/schemas/sitemap/0.9">'
-const xmlDef = '<?xml version="1.0" encoding="UTF-8"?>'
-// const xmlPriority = '<priority>0.9</priority>'
-const xmlLoc = '<loc>http://ya.ru/</loc>'
-// const itemTemplate = { 'url': '', video: [], img: [], links: [] }
-=======
-} from '../index';
+import { EnumChangefreq, EnumYesNo, EnumAllowDeny } from '../index';
 import { gzipSync, gunzipSync } from 'zlib';
 
 const urlset =
@@ -35,8 +14,9 @@
 const dynamicUrlSet =
   '<urlset xmlns="http://www.sitemaps.org/schemas/sitemap/0.9">';
 const xmlDef = '<?xml version="1.0" encoding="UTF-8"?>';
+// const xmlPriority = '<priority>0.9</priority>'
 const xmlLoc = '<loc>http://ya.ru/</loc>';
->>>>>>> 2e09edc6
+// const itemTemplate = { 'url': '', video: [], img: [], links: [] }
 
 describe.skip('sitemap', () => {
   it('simple sitemap', () => {
