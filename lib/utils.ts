/*!
 * Sitemap
 * Copyright(c) 2011 Eugene Kalinin
 * MIT Licensed
 */
function padDateComponent(component: number): string {
  return String(component).padStart(2, '0');
}

export function getTimestampFromDate (dt: Date, bRealtime?: boolean): string {
<<<<<<< HEAD
  let timestamp = [dt.getUTCFullYear(), padStart((dt.getUTCMonth() + 1), 2, '0'),
    padStart(dt.getUTCDate(), 2, '0')].join('-');
=======
  let timestamp = [dt.getUTCFullYear(), padDateComponent(dt.getUTCMonth() + 1),
    padDateComponent(dt.getUTCDate())].join('-');
>>>>>>> 250db0d2

  // Indicate that lastmod should include minutes and seconds (and timezone)
  if (bRealtime && bRealtime === true) {
    timestamp += 'T';
<<<<<<< HEAD
    timestamp += [padStart(dt.getUTCHours(), 2, '0'),
      padStart(dt.getUTCMinutes(), 2, '0'),
      padStart(dt.getUTCSeconds(), 2, '0')
=======
    timestamp += [padDateComponent(dt.getUTCHours()),
      padDateComponent(dt.getUTCMinutes()),
      padDateComponent(dt.getUTCSeconds())
>>>>>>> 250db0d2
    ].join(':');
    timestamp += 'Z';
  }

  return timestamp;
}

/**
 * Based on lodash's implementation of chunk.
 *
 * Copyright JS Foundation and other contributors <https://js.foundation/>
 *
 * Based on Underscore.js, copyright Jeremy Ashkenas,
 * DocumentCloud and Investigative Reporters & Editors <http://underscorejs.org/>
 *
 * This software consists of voluntary contributions made by many
 * individuals. For exact contribution history, see the revision history
 * available at https://github.com/lodash/lodash
 */
export function chunk (array: any[], size = 1): any[] {
  size = Math.max(Math.trunc(size), 0);

  const length = array ? array.length : 0;
  if (!length || size < 1) {
    return [];
  }
  const result = Array(Math.ceil(length / size));
  let index = 0,
    resIndex = 0;

  while (index < length) {
    result[resIndex++] = array.slice(index, (index += size));
  }
  return result;
}<|MERGE_RESOLUTION|>--- conflicted
+++ resolved
@@ -8,26 +8,15 @@
 }
 
 export function getTimestampFromDate (dt: Date, bRealtime?: boolean): string {
-<<<<<<< HEAD
-  let timestamp = [dt.getUTCFullYear(), padStart((dt.getUTCMonth() + 1), 2, '0'),
-    padStart(dt.getUTCDate(), 2, '0')].join('-');
-=======
   let timestamp = [dt.getUTCFullYear(), padDateComponent(dt.getUTCMonth() + 1),
     padDateComponent(dt.getUTCDate())].join('-');
->>>>>>> 250db0d2
 
   // Indicate that lastmod should include minutes and seconds (and timezone)
   if (bRealtime && bRealtime === true) {
     timestamp += 'T';
-<<<<<<< HEAD
-    timestamp += [padStart(dt.getUTCHours(), 2, '0'),
-      padStart(dt.getUTCMinutes(), 2, '0'),
-      padStart(dt.getUTCSeconds(), 2, '0')
-=======
     timestamp += [padDateComponent(dt.getUTCHours()),
       padDateComponent(dt.getUTCMinutes()),
       padDateComponent(dt.getUTCSeconds())
->>>>>>> 250db0d2
     ].join(':');
     timestamp += 'Z';
   }
@@ -47,6 +36,7 @@
  * individuals. For exact contribution history, see the revision history
  * available at https://github.com/lodash/lodash
  */
+/* eslint-disable @typescript-eslint/no-explicit-any */
 export function chunk (array: any[], size = 1): any[] {
   size = Math.max(Math.trunc(size), 0);
 
