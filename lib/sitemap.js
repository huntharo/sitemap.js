/* eslint-disable camelcase */
/*!
 * Sitemap
 * Copyright(c) 2011 Eugene Kalinin
 * MIT Licensed
 */
<<<<<<< HEAD
'use strict'
const ut = require('./utils')
const err = require('./errors')
const urljoin = require('url-join')
const fs = require('fs')
const builder = require('xmlbuilder')
const SitemapItem = require('./sitemap-item')

exports.Sitemap = Sitemap
exports.SitemapItem = SitemapItem
exports.createSitemap = createSitemap
exports.createSitemapIndex = createSitemapIndex
exports.buildSitemapIndex = buildSitemapIndex
=======
'use strict';

var ut = require('./utils')
  , err = require('./errors')
  , urlparser = require('url')
  , fs = require('fs')
  , urljoin = require('url-join')
  , chunk = require('lodash/chunk')
  , htmlEscape = require('lodash/escape');

exports.Sitemap = Sitemap;
exports.SitemapItem = SitemapItem;
exports.createSitemap = createSitemap;
exports.createSitemapIndex = createSitemapIndex;
exports.buildSitemapIndex = buildSitemapIndex;
>>>>>>> 549bd59d

/**
 * Shortcut for `new Sitemap (...)`.
 *
 * @param   {Object}        conf
 * @param   {String}        conf.hostname
 * @param   {String|Array}  conf.urls
 * @param   {Number}        conf.cacheTime
 * @param   {String}        conf.xslUrl
 * @param   {String}        conf.xmlNs
 * @return  {Sitemap}
 */
<<<<<<< HEAD
function createSitemap (conf) {
  return new Sitemap(conf.urls, conf.hostname, conf.cacheTime, conf.xslUrl, conf.xmlNs)
=======
function createSitemap(conf) {
  return new Sitemap(conf.urls, conf.hostname, conf.cacheTime, conf.xslUrl, conf.xmlNs);
}

function safeUrl(conf) {
  var loc = conf['url'];
  if (!conf['safe']) {
    var url_parts = urlparser.parse(conf['url']);
    if (!url_parts['protocol']) {
      throw new err.NoURLProtocolError();
    }

    loc = htmlEscape(conf['url']);
  }
  return loc;
>>>>>>> 549bd59d
}

/**
 * Sitemap constructor
 * @param {String|Array}  urls
 * @param {String}        hostname    optional
 * @param {Number}        cacheTime   optional in milliseconds; 0 - cache disabled
 * @param {String}        xslUrl            optional
 * @param {String}        xmlNs            optional
 */
function Sitemap (urls, hostname, cacheTime, xslUrl, xmlNs) {
  // This limit is defined by Google. See:
  // http://sitemaps.org/protocol.php#index
  this.limit = 50000

  // Base domain
  this.hostname = hostname

  // URL list for sitemap
  this.urls = []

  // Make copy of object
  if (urls) this.urls = Array.isArray(urls) ? Array.from(urls) : [urls]

  // sitemap cache
  this.cacheResetPeriod = cacheTime || 0
  this.cache = ''

  this.xslUrl = xslUrl
  this.xmlNs = xmlNs
  this.root = builder.create('urlset', {encoding: 'UTF-8'})
  if (this.xmlNs) {
    const ns = this.xmlNs.split(' ')
    for (let attr of ns) {
      const [k, v] = attr.split('=')
      this.root.attribute(k, v.replace(/^['"]|['"]$/g, ''))
    }
  }
}

/**
 *  Clear sitemap cache
 */
Sitemap.prototype.clearCache = function () {
  this.cache = ''
}

/**
 *  Can cache be used
 */
Sitemap.prototype.isCacheValid = function () {
<<<<<<< HEAD
  var currTimestamp = ut.getTimestamp()
=======
  var currTimestamp = Date.now();
>>>>>>> 549bd59d
  return this.cacheResetPeriod && this.cache &&
    (this.cacheSetTimestamp + this.cacheResetPeriod) >= currTimestamp
}

/**
 *  Fill cache
 */
Sitemap.prototype.setCache = function (newCache) {
<<<<<<< HEAD
  this.cache = newCache
  this.cacheSetTimestamp = ut.getTimestamp()
  return this.cache
}
=======
  this.cache = newCache;
  this.cacheSetTimestamp = Date.now();
  return this.cache;
};
>>>>>>> 549bd59d

/**
 *  Add url to sitemap
 *  @param {String} url
 */
Sitemap.prototype.add = function (url) {
  return this.urls.push(url)
}

/**
 *  Delete url from sitemap
 *  @param {String} url
 */
Sitemap.prototype.del = function (url) {
  const index_to_remove = []
  let key = ''
  const self = this

  if (typeof url === 'string') {
    key = url
  } else {
    key = url.url
  }

  // find
  this.urls.forEach(function (elem, index) {
    if (typeof elem === 'string') {
      if (elem === key) {
        index_to_remove.push(index)
      }
    } else {
      if (elem.url === key) {
        index_to_remove.push(index)
      }
    }
  })

  // delete
  index_to_remove.forEach(function (elem) {
    self.urls.splice(elem, 1)
  })

  return index_to_remove.length
}

/**
 *  Create sitemap xml
 *  @param {Function}     callback  Callback function with one argument — xml
 */
Sitemap.prototype.toXML = function (callback) {
  if (typeof callback === 'undefined') {
    return this.toString()
  }
  var self = this
  process.nextTick(function () {
    try {
      return callback(null, self.toString())
    } catch (err) {
      return callback(err)
    }
  })
}

var reProto = /^https?:\/\//i

/**
 *  Synchronous alias for toXML()
 *  @return {String}
 */
Sitemap.prototype.toString = function () {
  const self = this
  if (this.root.attributes.length) {
    this.root.attributes = []
  }
  if (this.root.children.length) {
    this.root.children = []
  }
  if (!self.xmlNs) {
    this.root.att('xmlns', 'http://www.sitemaps.org/schemas/sitemap/0.9')
    this.root.att('xmlns:news', 'http://www.google.com/schemas/sitemap-news/0.9')
    this.root.att('xmlns:xhtml', 'http://www.w3.org/1999/xhtml')
    this.root.att('xmlns:mobile', 'http://www.google.com/schemas/sitemap-mobile/1.0')
    this.root.att('xmlns:image', 'http://www.google.com/schemas/sitemap-image/1.1')
    this.root.att('xmlns:video', 'http://www.google.com/schemas/sitemap-video/1.1')
  }

  if (self.xslUrl) {
    this.root.instructionBefore('xml-stylesheet', `type="text/xsl" href="${self.xslUrl}"`)
  }

  if (self.isCacheValid()) {
    return self.cache
  }

  // TODO: if size > limit: create sitemapindex

  self.urls.forEach((elem, index) => {
    // SitemapItem
    // create object with url property
    var smi = (typeof elem === 'string') ? {'url': elem, root: this.root} : Object.assign({root: this.root}, elem)

    // insert domain name
    if (self.hostname) {
      if (!reProto.test(smi.url)) {
        smi.url = urljoin(self.hostname, smi.url)
      }
      if (smi.img) {
        if (typeof smi.img === 'string') {
          // string -> array of objects
          smi.img = [{url: smi.img}]
        }
        if (typeof smi.img === 'object' && smi.img.length === undefined) {
          // object -> array of objects
          smi.img = [smi.img]
        }
        // prepend hostname to all image urls
        smi.img.forEach(function (img) {
          if (!reProto.test(img.url)) {
            img.url = urljoin(self.hostname, img.url)
          }
        })
      }
      if (smi.links) {
        smi.links.forEach(function (link) {
          if (!reProto.test(link.url)) {
            link.url = urljoin(self.hostname, link.url)
          }
        })
      }
    }
    const sitemapItem = new SitemapItem(smi)
    sitemapItem.buildXML()
  })

  return self.setCache(this.root.end())
}

Sitemap.prototype.toGzip = function (callback) {
  var zlib = require('zlib')

  if (typeof callback === 'function') {
    zlib.gzip(this.toString(), callback)
  } else {
    return zlib.gzipSync(this.toString())
  }
}

/**
 * Shortcut for `new SitemapIndex (...)`.
 *
 * @param   {Object}        conf
 * @param   {String|Array}  conf.urls
 * @param   {String}        conf.targetFolder
 * @param   {String}        conf.hostname
 * @param   {Number}        conf.cacheTime
 * @param   {String}        conf.sitemapName
 * @param   {Number}        conf.sitemapSize
 * @param   {String}        conf.xslUrl
 * @return  {SitemapIndex}
 */
function createSitemapIndex (conf) {
  return new SitemapIndex(conf.urls,
    conf.targetFolder,
    conf.hostname,
    conf.cacheTime,
    conf.sitemapName,
    conf.sitemapSize,
    conf.xslUrl,
    conf.gzip,
    conf.callback)
}

/**
 * Builds a sitemap index from urls
 *
 * @param   {Object}    conf
 * @param   {Array}     conf.urls
 * @param   {String}    conf.xslUrl
 * @param   {String}    conf.xmlNs
 * @return  {String}    XML String of SitemapIndex
 */
function buildSitemapIndex (conf) {
  var xml = []
  var lastmod

  xml.push('<?xml version="1.0" encoding="UTF-8"?>')
  if (conf.xslUrl) {
    xml.push('<?xml-stylesheet type="text/xsl" href="' + conf.xslUrl + '"?>')
  }
  if (!conf.xmlNs) {
    xml.push('<sitemapindex xmlns="http://www.sitemaps.org/schemas/sitemap/0.9" ' +
      'xmlns:mobile="http://www.google.com/schemas/sitemap-mobile/1.0" ' +
      'xmlns:image="http://www.google.com/schemas/sitemap-image/1.1" ' +
      'xmlns:video="http://www.google.com/schemas/sitemap-video/1.1">')
  } else {
    xml.push('<sitemapindex ' + conf.xmlNs + '>')
  }

  if (conf.lastmodISO) {
    lastmod = conf.lastmodISO
  } else if (conf.lastmodrealtime) {
    lastmod = new Date().toISOString()
  } else if (conf.lastmod) {
    lastmod = new Date(conf.lastmod).toISOString()
  }

  conf.urls.forEach(function (url) {
    xml.push('<sitemap>')
    xml.push('<loc>' + url + '</loc>')
    if (lastmod) {
      xml.push('<lastmod>' + lastmod + '</lastmod>')
    }
    xml.push('</sitemap>')
  })

  xml.push('</sitemapindex>')

  return xml.join('\n')
}

/**
 * Sitemap index (for several sitemaps)
 * @param {String|Array}  urls
 * @param {String}        targetFolder
 * @param {String}        hostname      optional
 * @param {Number}        cacheTime     optional in milliseconds
 * @param {String}        sitemapName   optional
 * @param {Number}        sitemapSize   optional
 * @param {Number}        xslUrl                optional
 * @param {Boolean}       gzip          optional
 * @param {Function}      callback      optional
 */
function SitemapIndex (urls, targetFolder, hostname, cacheTime, sitemapName, sitemapSize, xslUrl, gzip, callback) {
  var self = this

  // Base domain
  self.hostname = hostname

  if (sitemapName === undefined) {
    self.sitemapName = 'sitemap'
  } else {
    self.sitemapName = sitemapName
  }

  // This limit is defined by Google. See:
  // http://sitemaps.org/protocol.php#index
  self.sitemapSize = sitemapSize

  self.xslUrl = xslUrl

  self.sitemapId = 0

  self.sitemaps = []

  self.targetFolder = '.'

  try {
    if (!fs.statSync(targetFolder).isDirectory()) {
      throw new err.UndefinedTargetFolder()
    }
  } catch (err) {
    throw new err.UndefinedTargetFolder()
  }

  self.targetFolder = targetFolder

  // URL list for sitemap
  self.urls = urls || []
  if (!Array.isArray(self.urls)) {
    self.urls = [self.urls]
  }

<<<<<<< HEAD
  self.chunks = ut.chunkArray(self.urls, self.sitemapSize)
=======
  self.chunks = chunk(self.urls, self.sitemapSize);
>>>>>>> 549bd59d

  self.callback = callback

  var processesCount = self.chunks.length + 1

  self.chunks.forEach(function (chunk, index) {
    const extension = '.xml' + (gzip ? '.gz' : '')
    const filename = self.sitemapName + '-' + self.sitemapId++ + extension

    self.sitemaps.push(filename)

    var sitemap = createSitemap({
      hostname: self.hostname,
      cacheTime: self.cacheTime, // 600 sec - cache purge period
      urls: chunk,
      xslUrl: self.xslUrl
    })

    var stream = fs.createWriteStream(targetFolder + '/' + filename)
    stream.once('open', function (fd) {
      stream.write(gzip ? sitemap.toGzip() : sitemap.toString())
      stream.end()
      processesCount--
      if (processesCount === 0 && typeof self.callback === 'function') {
        self.callback(null, true)
      }
    })
  })

  var sitemapUrls = self.sitemaps.map(function (sitemap, index) {
    return hostname + '/' + sitemap
  })
  var smConf = {urls: sitemapUrls, xslUrl: self.xslUrl, xmlNs: self.xmlNs}
  var xmlString = buildSitemapIndex(smConf)

  var stream = fs.createWriteStream(targetFolder + '/' +
    self.sitemapName + '-index.xml')

  stream.once('open', function (fd) {
    stream.write(xmlString)
    stream.end()
    processesCount--
    if (processesCount === 0 && typeof self.callback === 'function') {
      self.callback(null, true)
    }
  })
}<|MERGE_RESOLUTION|>--- conflicted
+++ resolved
@@ -4,7 +4,6 @@
  * Copyright(c) 2011 Eugene Kalinin
  * MIT Licensed
  */
-<<<<<<< HEAD
 'use strict'
 const ut = require('./utils')
 const err = require('./errors')
@@ -12,29 +11,15 @@
 const fs = require('fs')
 const builder = require('xmlbuilder')
 const SitemapItem = require('./sitemap-item')
+const urlparser = require('url')
+const chunk = require('lodash/chunk')
+const htmlEscape = require('lodash/escape')
 
 exports.Sitemap = Sitemap
 exports.SitemapItem = SitemapItem
 exports.createSitemap = createSitemap
 exports.createSitemapIndex = createSitemapIndex
 exports.buildSitemapIndex = buildSitemapIndex
-=======
-'use strict';
-
-var ut = require('./utils')
-  , err = require('./errors')
-  , urlparser = require('url')
-  , fs = require('fs')
-  , urljoin = require('url-join')
-  , chunk = require('lodash/chunk')
-  , htmlEscape = require('lodash/escape');
-
-exports.Sitemap = Sitemap;
-exports.SitemapItem = SitemapItem;
-exports.createSitemap = createSitemap;
-exports.createSitemapIndex = createSitemapIndex;
-exports.buildSitemapIndex = buildSitemapIndex;
->>>>>>> 549bd59d
 
 /**
  * Shortcut for `new Sitemap (...)`.
@@ -47,26 +32,8 @@
  * @param   {String}        conf.xmlNs
  * @return  {Sitemap}
  */
-<<<<<<< HEAD
 function createSitemap (conf) {
   return new Sitemap(conf.urls, conf.hostname, conf.cacheTime, conf.xslUrl, conf.xmlNs)
-=======
-function createSitemap(conf) {
-  return new Sitemap(conf.urls, conf.hostname, conf.cacheTime, conf.xslUrl, conf.xmlNs);
-}
-
-function safeUrl(conf) {
-  var loc = conf['url'];
-  if (!conf['safe']) {
-    var url_parts = urlparser.parse(conf['url']);
-    if (!url_parts['protocol']) {
-      throw new err.NoURLProtocolError();
-    }
-
-    loc = htmlEscape(conf['url']);
-  }
-  return loc;
->>>>>>> 549bd59d
 }
 
 /**
@@ -118,11 +85,7 @@
  *  Can cache be used
  */
 Sitemap.prototype.isCacheValid = function () {
-<<<<<<< HEAD
-  var currTimestamp = ut.getTimestamp()
-=======
-  var currTimestamp = Date.now();
->>>>>>> 549bd59d
+  var currTimestamp = Date.now()
   return this.cacheResetPeriod && this.cache &&
     (this.cacheSetTimestamp + this.cacheResetPeriod) >= currTimestamp
 }
@@ -131,17 +94,10 @@
  *  Fill cache
  */
 Sitemap.prototype.setCache = function (newCache) {
-<<<<<<< HEAD
   this.cache = newCache
-  this.cacheSetTimestamp = ut.getTimestamp()
+  this.cacheSetTimestamp = Date.now()
   return this.cache
 }
-=======
-  this.cache = newCache;
-  this.cacheSetTimestamp = Date.now();
-  return this.cache;
-};
->>>>>>> 549bd59d
 
 /**
  *  Add url to sitemap
@@ -414,11 +370,7 @@
     self.urls = [self.urls]
   }
 
-<<<<<<< HEAD
-  self.chunks = ut.chunkArray(self.urls, self.sitemapSize)
-=======
-  self.chunks = chunk(self.urls, self.sitemapSize);
->>>>>>> 549bd59d
+  self.chunks = chunk(self.urls, self.sitemapSize)
 
   self.callback = callback
 
