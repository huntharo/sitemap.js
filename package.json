--- conflicted
+++ resolved
@@ -131,14 +131,8 @@
   "dependencies": {
     "@types/node": "^12.12.14",
     "@types/sax": "^1.2.0",
-<<<<<<< HEAD
-    "arg": "^4.1.1",
+    "arg": "^4.1.2",
     "sax": "^1.2.4"
-=======
-    "arg": "^4.1.2",
-    "sax": "^1.2.4",
-    "xmlbuilder": "^13.0.2"
->>>>>>> 5142ffb7
   },
   "devDependencies": {
     "@babel/core": "^7.7.4",
