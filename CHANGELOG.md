--- conflicted
+++ resolved
@@ -1,17 +1,15 @@
 # Changelog
 
-<<<<<<< HEAD
 ## next
 
 - breaking - remove deprecated createSitemapsAndIndex
 - simplify chunking utility function (internal)
 - clarify error message for changefreq
-=======
+
 ## 6.3.0
 
 - simpleSitemap will create the dest directory if it doesn't exist
 - allow user to not gzip fixes #322
->>>>>>> 3c4752de
 
 ## 6.2.0
 
